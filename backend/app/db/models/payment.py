from datetime import datetime, timezone
from sqlalchemy import Column, Integer, ForeignKey, Numeric, String, DateTime, Index
from sqlalchemy.orm import relationship
from app.db.base import Base

''' --> commented out code to be removed later after schema creation
class PaymentStatusEnum(str, enum.Enum):
    pending = "pending"
    success = "success"
    failed = "failed"
    refunded = "refunded"


class PaymentMethodEnum(str, enum.Enum):
    paypal = "paypal"   
    credit_card = "credit_card"
'''

class Payment(Base):
    __tablename__ = "payments"

    id = Column(Integer, primary_key=True, autoincrement=True)
    user_id = Column(Integer, ForeignKey("users.id", ondelete="CASCADE"), nullable=False)
    amount = Column(Numeric(10, 2), nullable=False)
    status = Column(String(100), nullable=False)
    method = Column(String(100), nullable=False)
    transaction_reference = Column(String(255), nullable=False, unique=True)
    created_at = Column(DateTime, default=datetime.now(timezone.utc), nullable=False)
    completed_at = Column(DateTime, nullable=True)

    # Relationships
    user = relationship("User", back_populates="payments", lazy="select")

    # Indexes
    __table_args__ = (
        Index("idx_payments_user_id", "user_id"),
        Index("idx_payments_status", "status"),
        Index("idx_payments_created_at", "created_at"),
        Index("idx_payments_method", "method"),
    )


    def __repr__(self):
        return f"<Payment id={self.id} user_id={self.user_id} status={self.status}>"
<<<<<<< HEAD
    
    
=======

>>>>>>> f9606138
<|MERGE_RESOLUTION|>--- conflicted
+++ resolved
@@ -42,9 +42,4 @@
 
     def __repr__(self):
         return f"<Payment id={self.id} user_id={self.user_id} status={self.status}>"
-<<<<<<< HEAD
-    
-    
-=======
 
->>>>>>> f9606138
