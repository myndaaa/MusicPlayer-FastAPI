--- conflicted
+++ resolved
@@ -1,36 +1,20 @@
-<<<<<<< HEAD
-from typing import List, Optional
-from sqlalchemy.orm import Session
-from sqlalchemy import func
-=======
 from typing import List, Optional, Tuple
 from sqlalchemy.orm import Session
 from sqlalchemy import func
 import difflib
 from sqlalchemy.exc import IntegrityError
->>>>>>> 40aad431
 from datetime import datetime, timezone
 from app.db.models.genre import Genre
 from app.schemas.genre import GenreCreate, GenreUpdate
 
 
-<<<<<<< HEAD
-def create_genre(db: Session, genre_data: GenreCreate) -> Genre:
-=======
 def create_genre(db: Session, genre_data: GenreCreate) -> Optional[Genre]:
->>>>>>> 40aad431
     """Create a new genre in the database"""
     db_genre = Genre(
         name=genre_data.name,
         description=genre_data.description,
         is_active=True
     )
-<<<<<<< HEAD
-    db.add(db_genre)
-    db.commit()
-    db.refresh(db_genre)
-    return db_genre
-=======
     try:
         db.add(db_genre)
         db.commit()
@@ -39,7 +23,6 @@
     except IntegrityError: # this does the same job as checking if name exists in raw sql
         db.rollback()
         return None
->>>>>>> 40aad431
 
 
 def get_genre_by_id(db: Session, genre_id: int) -> Optional[Genre]:
@@ -48,10 +31,6 @@
 
 
 def get_genre_by_name(db: Session, name: str) -> Optional[Genre]:
-<<<<<<< HEAD
-    """Get a genre by its name"""
-    return db.query(Genre).filter(Genre.name == name).first()
-=======
     """Get an active genre by its name case-insensitive exact match"""
     return (
         db.query(Genre)
@@ -67,7 +46,6 @@
         .filter(func.lower(Genre.name) == name.lower())
         .first()
     )
->>>>>>> 40aad431
 
 
 def get_all_genres(db: Session) -> List[Genre]:
@@ -80,8 +58,6 @@
     return db.query(Genre).filter(Genre.is_active == True).all()
 
 
-<<<<<<< HEAD
-=======
 def get_genres_by_partial_name(db: Session, query_text: str) -> List[Genre]:
     """Get active genres whose names partially match the query """
     like_pattern = f"%{query_text}%"
@@ -136,7 +112,6 @@
     return [g for _, g in scored[:max_results]]
 
 
->>>>>>> 40aad431
 def update_genre(db: Session, genre_id: int, genre_data: GenreUpdate) -> Optional[Genre]:
     """Update a genre with new data"""
     db_genre = get_genre_by_id(db, genre_id)
@@ -182,13 +157,8 @@
 
 
 def genre_name_taken(db: Session, name: str, exclude_genre_id: Optional[int] = None) -> bool:
-<<<<<<< HEAD
-    """Check if a genre name is already taken"""
-    query = db.query(Genre).filter(Genre.name == name)
-=======
     """Check if a genre name is already taken (case-insensitive)"""
     query = db.query(Genre).filter(func.lower(Genre.name) == name.lower())
->>>>>>> 40aad431
     if exclude_genre_id:
         query = query.filter(Genre.id != exclude_genre_id)
     return query.first() is not None
