<<<<<<< HEAD
from typing import List, Optional, Dict, Any
=======
from typing import List, Optional, Dict, Any, Tuple
>>>>>>> 40aad431
from sqlalchemy.orm import Session
from sqlalchemy import func
from datetime import datetime, timezone
from app.db.models.song import Song
from app.db.models.artist import Artist
from app.db.models.band import Band
from app.db.models.genre import Genre
from app.db.models.user import User
from app.schemas.song import SongUploadByArtist, SongUploadByBand, SongUploadByAdmin, SongUpdate
<<<<<<< HEAD
=======
import difflib
>>>>>>> 40aad431


def create_song_by_artist(db: Session, song_data: SongUploadByArtist, uploaded_by_user_id: int) -> Song:
    """Create a song uploaded by an artist"""
    # Auto-fill artist_name from artist_id
    artist = db.query(Artist).filter(Artist.id == song_data.artist_id).first()
    if not artist:
        raise ValueError("Artist not found")
    
    db_song = Song(
        title=song_data.title,
        genre_id=song_data.genre_id,
        artist_id=song_data.artist_id,
        band_id=None,
        release_date=song_data.release_date,
        song_duration=song_data.song_duration,
        file_path=song_data.file_path,
        cover_image=song_data.cover_image,
        artist_name=artist.artist_stage_name,
        band_name=None,
        uploaded_by_user_id=uploaded_by_user_id
    )
    
    db.add(db_song)
    db.commit()
    db.refresh(db_song)
    return db_song


def create_song_by_band(db: Session, song_data: SongUploadByBand, uploaded_by_user_id: int) -> Song:
    """Create a song uploaded by a band member"""
    # Auto-fill band_name from band_id
    band = db.query(Band).filter(Band.id == song_data.band_id).first()
    if not band:
        raise ValueError("Band not found")
    
    db_song = Song(
        title=song_data.title,
        genre_id=song_data.genre_id,
        artist_id=None,
        band_id=song_data.band_id,
        release_date=song_data.release_date,
        song_duration=song_data.song_duration,
        file_path=song_data.file_path,
        cover_image=song_data.cover_image,
        artist_name=None,
        band_name=band.name,
        uploaded_by_user_id=uploaded_by_user_id
    )
    
    db.add(db_song)
    db.commit()
    db.refresh(db_song)
    return db_song


def create_song_by_admin(db: Session, song_data: SongUploadByAdmin, uploaded_by_user_id: int) -> Song:
    """Create a song uploaded by admin (for any artist/band including dead artists)"""
    db_song = Song(
        title=song_data.title,
        genre_id=song_data.genre_id,
        artist_id=song_data.artist_id,
        band_id=song_data.band_id,
        release_date=song_data.release_date,
        song_duration=song_data.song_duration,
        file_path=song_data.file_path,
        cover_image=song_data.cover_image,
        artist_name=song_data.artist_name,
        band_name=song_data.band_name,
        uploaded_by_user_id=uploaded_by_user_id
    )
    
    if song_data.artist_id:
        artist = db.query(Artist).filter(Artist.id == song_data.artist_id).first()
        if artist:
            db_song.artist_name = artist.artist_stage_name
    
    if song_data.band_id:
        band = db.query(Band).filter(Band.id == song_data.band_id).first()
        if band:
            db_song.band_name = band.name
    
    db.add(db_song)
    db.commit()
    db.refresh(db_song)
    return db_song


def get_song_by_id(db: Session, song_id: int) -> Optional[Song]:
    """Get a song by its ID"""
    return db.query(Song).filter(Song.id == song_id).first()


def get_all_songs_paginated(db: Session, skip: int = 0, limit: int = 20) -> List[Song]:
    """Get all songs with pagination"""
    return db.query(Song).filter(Song.is_disabled == False).offset(skip).limit(limit).all()


def search_songs(db: Session, query: str, skip: int = 0, limit: int = 20) -> List[Song]:
    """Search songs by title, artist name, or band name"""
    return db.query(Song).filter(
        Song.is_disabled == False,
        (
            Song.title.ilike(f"%{query}%") |
            Song.artist_name.ilike(f"%{query}%") |
            Song.band_name.ilike(f"%{query}%")
        )
    ).offset(skip).limit(limit).all()


<<<<<<< HEAD
=======
def search_songs_fuzzy(
    db: Session,
    query: str,
    skip: int = 0,
    limit: int = 20,
    min_ratio: float = 0.6,
) -> List[Song]:
    """Fuzzy search songs by comparing query with title/artist_name/bandname
    """
    active_songs: List[Song] = db.query(Song).filter(Song.is_disabled == False).all()

    scored: List[Tuple[float, Song]] = []
    q = query.lower()
    for song in active_songs:
        candidates = [
            (song.title or ""),
            (song.artist_name or ""),
            (song.band_name or ""),
        ]
        best = 0.0
        for text in candidates:
            if not text:
                continue
            r = difflib.SequenceMatcher(None, q, text.lower()).ratio()
            if r > best:
                best = r
        if best >= min_ratio:
            scored.append((best, song))

    scored.sort(key=lambda x: x[0], reverse=True)
    sliced = scored[skip: skip + limit] if limit is not None else scored[skip:]
    return [s for _, s in sliced]


>>>>>>> 40aad431
def get_songs_by_artist(db: Session, artist_id: int, skip: int = 0, limit: int = 20) -> List[Song]:
    """Get songs by artist ID"""
    return db.query(Song).filter(
        Song.artist_id == artist_id,
        Song.is_disabled == False
    ).offset(skip).limit(limit).all()


def get_songs_by_band(db: Session, band_id: int, skip: int = 0, limit: int = 20) -> List[Song]:
    """Get songs by band ID"""
    return db.query(Song).filter(
        Song.band_id == band_id,
        Song.is_disabled == False
    ).offset(skip).limit(limit).all()


def get_songs_by_genre(db: Session, genre_id: int, skip: int = 0, limit: int = 20) -> List[Song]:
    """Get songs by genre ID"""
    return db.query(Song).filter(
        Song.genre_id == genre_id,
        Song.is_disabled == False
    ).offset(skip).limit(limit).all()


def update_song_file_path(db: Session, song_id: int, new_file_path: str) -> Optional[Song]:
    """Update song file path (admin only)"""
    db_song = get_song_by_id(db, song_id)
    if not db_song:
        return None
    
    db_song.file_path = new_file_path
    db.commit()
    db.refresh(db_song)
    return db_song


def update_song_metadata(db: Session, song_id: int, song_data: SongUpdate) -> Optional[Song]:
    """Update song metadata (admin only)"""
    db_song = get_song_by_id(db, song_id)
    if not db_song:
        return None
    
    update_data = song_data.model_dump(exclude_unset=True)
    for field, value in update_data.items():
        setattr(db_song, field, value)
    
    db.commit()
    db.refresh(db_song)
    return db_song


def disable_song(db: Session, song_id: int) -> bool:
    """Disable a song (soft delete)"""
    db_song = get_song_by_id(db, song_id)
    if not db_song:
        return False
    
    db_song.is_disabled = True
    db_song.disabled_at = datetime.now(timezone.utc)
    db.commit()
    return True


def enable_song(db: Session, song_id: int) -> bool:
    """Enable a song (re-enable)"""
    db_song = get_song_by_id(db, song_id)
    if not db_song:
        return False
    
    db_song.is_disabled = False
    db_song.disabled_at = None
    db.commit()
    return True


def song_exists(db: Session, song_id: int) -> bool:
    """Check if a song exists by ID"""
    return db.query(Song).filter(Song.id == song_id).first() is not None


def can_user_upload_for_band(db: Session, user_id: int, band_id: int) -> bool:
    """Check if user can upload songs for a band (must be band member)"""
    from app.crud.artist_band_member import is_current_member
    return is_current_member(db, user_id, band_id)


def get_song_statistics(db: Session) -> Dict[str, Any]:
    """Get comprehensive statistics about songs"""
    total_songs = db.query(Song).count()
    active_songs = db.query(Song).filter(Song.is_disabled == False).count()
    disabled_songs = total_songs - active_songs
    
    songs_by_artist = db.query(Song).filter(
        Song.artist_id.isnot(None),
        Song.is_disabled == False
    ).count()
    
    songs_by_band = db.query(Song).filter(
        Song.band_id.isnot(None),
        Song.is_disabled == False
    ).count()
    
    # Find most uploaded artist
    most_uploaded_artist = db.query(
        Song.artist_name,
        func.count(Song.id).label('song_count')
    ).filter(
        Song.artist_id.isnot(None),
        Song.is_disabled == False
    ).group_by(Song.artist_name).order_by(func.count(Song.id).desc()).first()
    
    # Find most uploaded band
    most_uploaded_band = db.query(
        Song.band_name,
        func.count(Song.id).label('song_count')
    ).filter(
        Song.band_id.isnot(None),
        Song.is_disabled == False
    ).group_by(Song.band_name).order_by(func.count(Song.id).desc()).first()
    
    return {
        "total_songs": total_songs,
        "active_songs": active_songs,
        "disabled_songs": disabled_songs,
        "songs_by_artist": songs_by_artist,
        "songs_by_band": songs_by_band,
        "most_uploaded_artist": most_uploaded_artist.artist_name if most_uploaded_artist else None,
        "most_uploaded_band": most_uploaded_band.band_name if most_uploaded_band else None
    }
<|MERGE_RESOLUTION|>--- conflicted
+++ resolved
@@ -1,8 +1,4 @@
-<<<<<<< HEAD
-from typing import List, Optional, Dict, Any
-=======
 from typing import List, Optional, Dict, Any, Tuple
->>>>>>> 40aad431
 from sqlalchemy.orm import Session
 from sqlalchemy import func
 from datetime import datetime, timezone
@@ -12,10 +8,7 @@
 from app.db.models.genre import Genre
 from app.db.models.user import User
 from app.schemas.song import SongUploadByArtist, SongUploadByBand, SongUploadByAdmin, SongUpdate
-<<<<<<< HEAD
-=======
 import difflib
->>>>>>> 40aad431
 
 
 def create_song_by_artist(db: Session, song_data: SongUploadByArtist, uploaded_by_user_id: int) -> Song:
@@ -126,8 +119,6 @@
     ).offset(skip).limit(limit).all()
 
 
-<<<<<<< HEAD
-=======
 def search_songs_fuzzy(
     db: Session,
     query: str,
@@ -162,7 +153,6 @@
     return [s for _, s in sliced]
 
 
->>>>>>> 40aad431
 def get_songs_by_artist(db: Session, artist_id: int, skip: int = 0, limit: int = 20) -> List[Song]:
     """Get songs by artist ID"""
     return db.query(Song).filter(
