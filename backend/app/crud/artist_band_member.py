from datetime import datetime, timezone
from typing import List, Optional
from sqlalchemy.orm import Session
from sqlalchemy import and_, or_, desc, func
from app.db.models.artist_band_member import ArtistBandMember
from app.db.models.artist import Artist
from app.db.models.band import Band
from app.schemas.artist_band_member import ArtistBandMemberCreate


def create_artist_band_member(db: Session, data: ArtistBandMemberCreate) -> ArtistBandMember:
    """Creates a new artist-band membership"""
    db_obj = ArtistBandMember(**data.model_dump())
    db.add(db_obj)
    db.commit()
<<<<<<< HEAD
    db.refresh(db_obj)
=======
>>>>>>> f412023a
    return db_obj


def get_artist_band_member_by_id(db: Session, band_member_id: int) -> Optional[ArtistBandMember]:
    """Gets a membership by its ID"""
    return db.query(ArtistBandMember).filter(ArtistBandMember.band_member_id == band_member_id).first()


def get_memberships_by_artist(db: Session, artist_id: int, skip: int = 0, limit: int = 20) -> List[ArtistBandMember]:
    """Gets all memberships for a specific artist with pagination"""
    return db.query(ArtistBandMember).filter(
        ArtistBandMember.artist_id == artist_id
    ).offset(skip).limit(limit).all()


def get_memberships_by_band(db: Session, band_id: int, skip: int = 0, limit: int = 20) -> List[ArtistBandMember]:
    """Gets all memberships for a specific band with pagination"""
    return db.query(ArtistBandMember).filter(
        ArtistBandMember.band_id == band_id
    ).offset(skip).limit(limit).all()


def get_current_members_by_band(db: Session, band_id: int) -> List[ArtistBandMember]:
    """Gets all current members of a band"""
    return db.query(ArtistBandMember).filter(
        and_(
            ArtistBandMember.band_id == band_id,
            ArtistBandMember.is_current_member == True
        )
    ).all()


def get_current_bands_for_artist(db: Session, artist_id: int) -> List[ArtistBandMember]:
    """Gets all current bands for an artist"""
    return db.query(ArtistBandMember).filter(
        and_(
            ArtistBandMember.artist_id == artist_id,
            ArtistBandMember.is_current_member == True
        )
    ).all()


def get_former_bands_for_artist(db: Session, artist_id: int) -> List[ArtistBandMember]:
    """Gets all former bands for an artist"""
    return db.query(ArtistBandMember).filter(
        and_(
            ArtistBandMember.artist_id == artist_id,
            ArtistBandMember.is_current_member == False
        )
    ).all()


<<<<<<< HEAD



=======
>>>>>>> f412023a
def leave_band(db: Session, artist_id: int, band_id: int, left_at: Optional[datetime] = None) -> Optional[ArtistBandMember]:
    """Marks an artist as having left a band"""
    if not left_at:
        left_at = datetime.now(timezone.utc)
    
    membership = db.query(ArtistBandMember).filter(
        and_(
            ArtistBandMember.artist_id == artist_id,
            ArtistBandMember.band_id == band_id,
            ArtistBandMember.is_current_member == True
        )
    ).first()
    
    if not membership:
        return None
    
    membership.left_at = left_at
    membership.is_current_member = False
    db.commit()
    db.refresh(membership)
    return membership


def rejoin_band(db: Session, artist_id: int, band_id: int, joined_on: Optional[datetime] = None) -> Optional[ArtistBandMember]:
    """Rejoins an artist to a band"""
    if not joined_on:
        joined_on = datetime.now(timezone.utc)
    
    existing = db.query(ArtistBandMember).filter(
        and_(
            ArtistBandMember.artist_id == artist_id,
            ArtistBandMember.band_id == band_id
        )
    ).first()
    
    if existing:
        existing.left_at = None
        existing.is_current_member = True
        existing.joined_on = joined_on
        db.commit()
        db.refresh(existing)
        return existing
    else:
        new_membership = ArtistBandMember(
            artist_id=artist_id,
            band_id=band_id,
            joined_on=joined_on,
            is_current_member=True
        )
        db.add(new_membership)
        db.commit()
        db.refresh(new_membership)
        return new_membership


def invite_artist_to_band(db: Session, artist_id: int, band_id: int, joined_on: Optional[datetime] = None) -> Optional[ArtistBandMember]:
    """Invites an artist to join a band"""
    if not joined_on:
        joined_on = datetime.now(timezone.utc)
    
    existing = db.query(ArtistBandMember).filter(
        and_(
            ArtistBandMember.artist_id == artist_id,
            ArtistBandMember.band_id == band_id,
            ArtistBandMember.is_current_member == True
        )
    ).first()
    
    if existing:
        return None  
    
    new_membership = ArtistBandMember(
        artist_id=artist_id,
        band_id=band_id,
        joined_on=joined_on,
        is_current_member=True
    )
    db.add(new_membership)
    db.commit()
    db.refresh(new_membership)
    return new_membership


def remove_artist_from_band(db: Session, artist_id: int, band_id: int, left_at: Optional[datetime] = None) -> Optional[ArtistBandMember]:
    """Removes an artist from a band"""
    if not left_at:
        left_at = datetime.now(timezone.utc)
    
    membership = db.query(ArtistBandMember).filter(
        and_(
            ArtistBandMember.artist_id == artist_id,
            ArtistBandMember.band_id == band_id,
            ArtistBandMember.is_current_member == True
        )
    ).first()
    
    if not membership:
        return None
    
    membership.left_at = left_at
    membership.is_current_member = False
    db.commit()
    db.refresh(membership)
    return membership


def get_all_memberships(db: Session, skip: int = 0, limit: int = 20) -> List[ArtistBandMember]:
    """Gets all memberships with pagination"""
    return db.query(ArtistBandMember).offset(skip).limit(limit).all()


def search_memberships(db: Session, search_term: str, skip: int = 0, limit: int = 20) -> List[ArtistBandMember]:
    """Searches memberships by artist name or band name"""
    return db.query(ArtistBandMember).join(Artist).join(Band).filter(
        or_(
            Artist.artist_stage_name.ilike(f"%{search_term}%"),
            Band.name.ilike(f"%{search_term}%")
        )
    ).offset(skip).limit(limit).all()


def get_membership_statistics(db: Session) -> dict:
    """Gets membership statistics"""
    total = db.query(ArtistBandMember).count()
    current = db.query(ArtistBandMember).filter(ArtistBandMember.is_current_member == True).count()
    former = total - current
    
    avg_duration = db.query(
        func.avg(
            func.extract('epoch', ArtistBandMember.left_at - ArtistBandMember.joined_on) / 86400
        )
    ).filter(
        and_(
            ArtistBandMember.left_at.isnot(None),
            ArtistBandMember.is_current_member == False
        )
    ).scalar() or 0
    
    return {
        "total_memberships": total,
        "current_memberships": current,
        "former_memberships": former,
        "average_membership_duration": float(avg_duration)
    }


def membership_exists(db: Session, band_member_id: int) -> bool:
    """Checks if a membership exists"""
    return db.query(ArtistBandMember).filter(ArtistBandMember.band_member_id == band_member_id).first() is not None


def is_current_member(db: Session, artist_id: int, band_id: int) -> bool:
    """Checks if an artist is currently a member of a band"""
    return db.query(ArtistBandMember).filter(
        and_(
            ArtistBandMember.artist_id == artist_id,
            ArtistBandMember.band_id == band_id,
            ArtistBandMember.is_current_member == True
        )
    ).first() is not None


def get_membership_count_by_band(db: Session, band_id: int) -> int:
    """Gets the number of current members in a band"""
    return db.query(ArtistBandMember).filter(
        and_(
            ArtistBandMember.band_id == band_id,
            ArtistBandMember.is_current_member == True
        )
    ).count()


def get_band_count_for_artist(db: Session, artist_id: int) -> int:
    """Gets the number of current bands for an artist"""
    return db.query(ArtistBandMember).filter(
        and_(
            ArtistBandMember.artist_id == artist_id,
            ArtistBandMember.is_current_member == True
        )
    ).count()<|MERGE_RESOLUTION|>--- conflicted
+++ resolved
@@ -13,10 +13,6 @@
     db_obj = ArtistBandMember(**data.model_dump())
     db.add(db_obj)
     db.commit()
-<<<<<<< HEAD
-    db.refresh(db_obj)
-=======
->>>>>>> f412023a
     return db_obj
 
 
@@ -69,12 +65,6 @@
     ).all()
 
 
-<<<<<<< HEAD
-
-
-
-=======
->>>>>>> f412023a
 def leave_band(db: Session, artist_id: int, band_id: int, left_at: Optional[datetime] = None) -> Optional[ArtistBandMember]:
     """Marks an artist as having left a band"""
     if not left_at:
