from typing import Optional, Dict, Any
from datetime import datetime
from pydantic import BaseModel, StringConstraints, field_validator
from typing_extensions import Annotated

ShortStr = Annotated[str, StringConstraints(strip_whitespace=True, min_length=1, max_length=50)]
LongStr = Annotated[str, StringConstraints(strip_whitespace=True, min_length=1, max_length=500)]
UrlStr = Annotated[str, StringConstraints(strip_whitespace=True, min_length=1, max_length=255)]

class ArtistBase(BaseModel):
    artist_stage_name: ShortStr
    artist_bio: Optional[LongStr] = None
    artist_profile_image: Optional[UrlStr] = None
    artist_social_link: Optional[Dict[str, Any]] = None

    class Config:
        from_attributes = True

<<<<<<< HEAD
class ArtistCreate(BaseModel):
    artist_stage_name: ShortStr
    artist_bio: Optional[LongStr] = None
    artist_social_link: Optional[Dict[str, Any]] = None
=======
class ArtistCreate(ArtistBase):
    pass
>>>>>>> f412023a

class ArtistUpdate(BaseModel):
    artist_stage_name: Optional[ShortStr] = None
    artist_bio: Optional[LongStr] = None
    artist_profile_image: Optional[UrlStr] = None
    artist_social_link: Optional[Dict[str, Any]] = None

    class Config:
        from_attributes = True

class ArtistOut(ArtistBase):
    id: int
    linked_user_account: int
    created_at: datetime
    is_disabled: bool
    disabled_at: Optional[datetime] = None

    class Config:
        from_attributes = True

<<<<<<< HEAD
class ArtistInDB(ArtistOut):
    pass

class ArtistStats(BaseModel):
    total_artists: int
    active_artists: int
    disabled_artists: int
    artists_with_songs: int
    artists_with_albums: int

class ArtistWithRelations(ArtistOut):
    pass

class ArtistSignup(BaseModel):
    username: ShortStr
    first_name: ShortStr
    last_name: ShortStr
    email: str
    password: str
    
    artist_stage_name: ShortStr
    artist_bio: Optional[LongStr] = None
    artist_social_link: Optional[Dict[str, Any]] = None

    @field_validator("artist_stage_name")
    @classmethod
    def validate_stage_name(cls, value: str) -> str:
        if not value.strip():
            raise ValueError("Stage name cannot be empty")
        if len(value.strip()) < 2:
            raise ValueError("Stage name must be at least 2 characters long")
        return value.strip()

class ArtistProfileUpdate(ArtistUpdate):
    pass

class ArtistAdminUpdate(ArtistUpdate):
    is_disabled: Optional[bool] = None
=======
class ArtistSignup(BaseModel):
    username: ShortStr
    first_name: ShortStr
    last_name: ShortStr
    email: str
    password: str
    
    artist_stage_name: ShortStr
    artist_bio: Optional[LongStr] = None
    artist_profile_image: Optional[UrlStr] = None
    artist_social_link: Optional[Dict[str, Any]] = None

    @field_validator("artist_stage_name")
    @classmethod
    def validate_stage_name(cls, value: str) -> str:
        if not value.strip():
            raise ValueError("Stage name cannot be empty")
        if len(value.strip()) < 2:
            raise ValueError("Stage name must be at least 2 characters long")
        return value.strip()

class ArtistProfileUpdate(ArtistUpdate):
    pass

class ArtistAdminUpdate(ArtistUpdate):
    is_disabled: Optional[bool] = None


class ArtistSignupUserInfo(BaseModel):
    id: int
    username: str
    email: str
    role: str

    class Config:
        from_attributes = True


class ArtistSignupArtistInfo(BaseModel):
    id: int
    stage_name: str
    bio: Optional[str] = None

    class Config:
        from_attributes = True


class ArtistSignupResponse(BaseModel):
    message: str
    user: ArtistSignupUserInfo
    artist: ArtistSignupArtistInfo

    class Config:
        from_attributes = True
>>>>>>> f412023a
<|MERGE_RESOLUTION|>--- conflicted
+++ resolved
@@ -16,15 +16,10 @@
     class Config:
         from_attributes = True
 
-<<<<<<< HEAD
 class ArtistCreate(BaseModel):
     artist_stage_name: ShortStr
     artist_bio: Optional[LongStr] = None
     artist_social_link: Optional[Dict[str, Any]] = None
-=======
-class ArtistCreate(ArtistBase):
-    pass
->>>>>>> f412023a
 
 class ArtistUpdate(BaseModel):
     artist_stage_name: Optional[ShortStr] = None
@@ -45,20 +40,6 @@
     class Config:
         from_attributes = True
 
-<<<<<<< HEAD
-class ArtistInDB(ArtistOut):
-    pass
-
-class ArtistStats(BaseModel):
-    total_artists: int
-    active_artists: int
-    disabled_artists: int
-    artists_with_songs: int
-    artists_with_albums: int
-
-class ArtistWithRelations(ArtistOut):
-    pass
-
 class ArtistSignup(BaseModel):
     username: ShortStr
     first_name: ShortStr
@@ -68,33 +49,6 @@
     
     artist_stage_name: ShortStr
     artist_bio: Optional[LongStr] = None
-    artist_social_link: Optional[Dict[str, Any]] = None
-
-    @field_validator("artist_stage_name")
-    @classmethod
-    def validate_stage_name(cls, value: str) -> str:
-        if not value.strip():
-            raise ValueError("Stage name cannot be empty")
-        if len(value.strip()) < 2:
-            raise ValueError("Stage name must be at least 2 characters long")
-        return value.strip()
-
-class ArtistProfileUpdate(ArtistUpdate):
-    pass
-
-class ArtistAdminUpdate(ArtistUpdate):
-    is_disabled: Optional[bool] = None
-=======
-class ArtistSignup(BaseModel):
-    username: ShortStr
-    first_name: ShortStr
-    last_name: ShortStr
-    email: str
-    password: str
-    
-    artist_stage_name: ShortStr
-    artist_bio: Optional[LongStr] = None
-    artist_profile_image: Optional[UrlStr] = None
     artist_social_link: Optional[Dict[str, Any]] = None
 
     @field_validator("artist_stage_name")
@@ -139,4 +93,3 @@
 
     class Config:
         from_attributes = True
->>>>>>> f412023a
